{
	"交易日历": {
		"交易日历": "datetime"
	},
	"证券代码": {
		"DateTime": "datetime",
		"ID": "varchar",
		"证券类型": "varchar",
		"上市状态": "boolean"
	},
	"证券名称": {
		"DateTime": "datetime",
		"ID": "varchar",
		"证券名称": "str"
	},
	"复权因子": {
		"DateTime": "datetime",
		"ID": "varchar",
		"复权因子": "float"
	},
	"总股本": {
		"DateTime": "datetime",
		"ID": "varchar",
		"总股本": "double"
	},
	"A股总股本": {
		"DateTime": "datetime",
		"ID": "varchar",
		"A股总股本": "double"
	},
	"A股流通股本": {
		"DateTime": "datetime",
		"ID": "varchar",
		"A股流通股本": "double"
	},
	"自由流通股本": {
		"DateTime": "datetime",
		"ID": "varchar",
		"自由流通股本": "double"
	},
	"上市公司基本信息": {
		"ID": "varchar",
		"交易所代码": "str",
		"法人代表": "str",
		"总经理": "str",
		"董秘": "str",
		"注册资本": "double",
		"注册日期": "datetime",
		"所在省份": "str",
		"所在城市": "str",
		"公司介绍": "str",
		"公司主页": "str",
		"电子邮件": "str",
		"办公室": "str",
		"员工人数": "int",
		"主要业务及产品": "str",
		"经营范围": "str"
	},
	"分红送股": {
		"DateTime": "datetime",
		"ID": "varchar",
		"报告期": "datetime",
		"每股送股比例": "float",
		"每股转增比例": "float",
		"每股送转": "float",
		"税前每股分红": "float",
		"股权登记日": "datetime",
		"除权除息日": "datetime",
		"派息日": "datetime",
		"红股上市日": "datetime",
		"实施公告日": "datetime"
	},
	"股票日行情": {
		"DateTime": "datetime",
		"ID": "varchar",
		"开盘价": "float",
		"最高价": "float",
		"最低价": "float",
		"收盘价": "float",
		"成交量": "float",
		"成交额": "double"
	},
	"股票分钟行情": {
		"DateTime": "datetime",
		"ID": "varchar",
		"开盘价": "float",
		"最高价": "float",
		"最低价": "float",
		"收盘价": "float",
		"成交量": "float",
		"成交额": "double"
	},
	"指数日行情": {
		"DateTime": "datetime",
		"ID": "varchar",
		"开盘点位": "float",
		"最高点位": "float",
		"最低点位": "float",
		"收盘点位": "float",
		"成交量": "double",
		"成交额": "double",
		"总市值": "double",
		"流通市值": "double",
		"总股本": "double",
		"流通股本": "double",
		"自由流通股本": "double",
		"市盈率": "float",
		"市盈率TTM": "float",
		"市净率": "float"
	},
	"IPO新股列表": {
		"ID": "varchar",
		"申购代码": "varchar",
		"名称": "str",
		"上网发行日期": "datetime",
		"上市日期": "datetime",
		"发行总量": "double",
		"上网发行总量": "double",
		"发行价格": "float",
		"市盈率": "float",
		"个人申购上限": "double",
		"募集资金": "double",
		"中签率": "float"
	},
	"申万一级行业": {
		"DateTime": "datetime",
		"ID": "varchar",
		"行业名称": "str"
	},
	"中信行业": {
		"DateTime": "datetime",
		"ID": "varchar",
		"中信行业": "str"
	},
	"申万行业": {
		"DateTime": "datetime",
		"ID": "varchar",
		"申万行业": "str"
	},
	"Wind行业": {
		"DateTime": "datetime",
		"ID": "varchar",
		"Wind行业": "str"
	},
	"中证行业": {
		"DateTime": "datetime",
		"ID": "varchar",
		"中证行业": "str"
	},
	"沪深股通成份股": {
		"DateTime": "datetime",
		"ID": "varchar",
		"沪深股通成份股": "boolean"
	},
	"沪深港股通持股明细": {
		"DateTime": "datetime",
		"ID": "varchar",
		"持股数量": "int"
	},
	"Shibor利率数据": {
		"DateTime": "datetime",
		"隔夜": "float",
		"1周": "float",
		"2周": "float",
		"1个月": "float",
		"3个月": "float",
		"6个月": "float",
		"9个月": "float",
		"1年": "float"
	},
	"指数成分股权重": {
		"DateTime": "datetime",
		"ID": "varchar",
		"IndexCode": "varchar",
		"权重": "float"
	},
	"资产负债表": {
		"DateTime": "datetime",
		"ID": "varchar",
		"公告日期": "datetime",
		"报告期": "datetime",
		"报表类型": "str",
		"公司类型": "str",
		"期末总股本": "double",
		"资本公积金": "double",
		"未分配利润": "double",
		"盈余公积金": "double",
		"专项储备": "double",
		"货币资金": "double",
		"交易性金融资产": "double",
		"应收票据": "double",
		"应收账款": "double",
		"其他应收款": "double",
		"预付款项": "double",
		"应收股利": "double",
		"应收利息": "double",
		"存货": "double",
		"待摊费用": "double",
		"一年内到期的非流动资产": "double",
		"结算备付金": "double",
		"拆出资金": "double",
		"应收保费": "double",
		"应收分保账款": "double",
		"应收分保合同准备金": "double",
		"买入返售金融资产": "double",
		"其他流动资产": "double",
		"流动资产合计": "double",
		"可供出售金融资产": "double",
		"持有至到期投资": "double",
		"长期股权投资": "double",
		"投资性房地产": "double",
		"定期存款": "double",
		"其他资产": "double",
		"长期应收款": "double",
		"固定资产": "double",
		"在建工程": "double",
		"工程物资": "double",
		"固定资产清理": "double",
		"生产性生物资产": "double",
		"油气资产": "double",
		"无形资产": "double",
		"研发支出": "double",
		"商誉": "double",
		"长期待摊费用": "double",
		"递延所得税资产": "double",
		"发放贷款及垫款": "double",
		"其他非流动资产": "double",
		"非流动资产合计": "double",
		"现金及存放中央银行款项": "double",
		"存放同业和其它金融机构款项": "double",
		"贵金属": "double",
		"衍生金融资产": "double",
		"应收分保未到期责任准备金": "double",
		"应收分保未决赔款准备金": "double",
		"应收分保寿险责任准备金": "double",
		"应收分保长期健康险责任准备金": "double",
		"存出保证金": "double",
		"保户质押贷款": "double",
		"存出资本保证金": "double",
		"独立账户资产": "double",
		"客户资金存款": "double",
		"客户备付金": "double",
		"交易席位费": "double",
		"应收款项类投资": "double",
		"资产总计": "double",
		"长期借款": "double",
		"短期借款": "double",
		"向中央银行借款": "double",
		"吸收存款及同业存放": "double",
		"拆入资金": "double",
		"交易性金融负债": "double",
		"应付票据": "double",
		"应付账款": "double",
		"预收款项": "double",
		"卖出回购金融资产款": "double",
		"应付手续费及佣金": "double",
		"应付职工薪酬": "double",
		"应交税费": "double",
		"应付利息": "double",
		"应付股利": "double",
		"其他应付款": "double",
		"预提费用": "double",
		"递延收益": "double",
		"应付短期债券": "double",
		"应付分保账款": "double",
		"保险合同准备金": "double",
		"代理买卖证券款": "double",
		"代理承销证券款": "double",
		"一年内到期的非流动负债": "double",
		"其他流动负债": "double",
		"流动负债合计": "double",
		"应付债券": "double",
		"长期应付款": "double",
		"专项应付款": "double",
		"预计负债": "double",
		"递延所得税负债": "double",
		"递延收益-非流动负债": "double",
		"其他非流动负债": "double",
		"非流动负债合计": "double",
		"同业和其它金融机构存放款项": "double",
		"衍生金融负债": "double",
		"吸收存款": "double",
		"代理业务负债": "double",
		"其他负债": "double",
		"预收保费": "double",
		"存入保证金": "double",
		"保户储金及投资款": "double",
		"未到期责任准备金": "double",
		"未决赔款准备金": "double",
		"寿险责任准备金": "double",
		"长期健康险责任准备金": "double",
		"独立账户负债": "double",
		"质押借款": "double",
		"应付赔付款": "double",
		"应付保单红利": "double",
		"负债合计": "double",
		"库存股": "double",
		"一般风险准备": "double",
		"外币报表折算差额": "double",
		"未确认的投资损失": "double",
		"少数股东权益": "double",
		"股东权益合计(不含少数股东权益)": "double",
		"股东权益合计(含少数股东权益)": "double",
		"负债及股东权益总计": "double",
		"长期应付职工薪酬": "double",
		"其他综合收益": "double",
		"其他权益工具": "double",
		"优先股": "double",
		"融出资金": "double",
		"应收款项": "double",
		"应付短期融资款": "double",
		"应付款项": "double",
		"持有待售的资产": "double",
		"持有待售的负债": "double"
	},
	"利润表": {
		"DateTime": "datetime",
		"ID": "varchar",
		"公告日期": "datetime",
		"报告期": "datetime",
		"报表类型": "str",
		"公司类型": "str",
		"基本每股收益": "float",
		"稀释每股收益": "float",
		"营业总收入": "double",
		"营业收入": "double",
		"利息收入": "double",
		"已赚保费": "double",
		"手续费及佣金收入": "double",
		"手续费及佣金净收入": "double",
		"其他经营净收益": "double",
		"其他业务净收益": "double",
		"保险业务收入": "double",
		"分出保费": "double",
		"提取未到期责任准备金": "double",
		"分保费收入": "double",
		"代理买卖证券业务净收入": "double",
		"证券承销业务净收入": "double",
		"受托客户资产管理业务净收入": "double",
		"其他业务收入": "double",
		"公允价值变动净收益": "double",
		"投资净收益": "double",
		"对联营企业和合营企业的投资收益": "double",
		"汇兑净收益": "double",
		"营业总成本": "double",
		"营业成本": "double",
		"利息支出": "double",
		"手续费及佣金支出": "double",
		"营业税金及附加": "double",
		"销售费用": "double",
		"管理费用": "double",
		"研发费用": "double",
		"财务费用": "double",
		"资产减值损失": "double",
		"退保金": "double",
		"赔付总支出": "double",
		"提取保险责任准备金": "double",
		"保户红利支出": "double",
		"分保费用": "double",
		"营业支出": "double",
		"摊回赔付支出": "double",
		"摊回保险责任准备金": "double",
		"摊回分保费用": "double",
		"其他业务成本": "double",
		"营业利润": "double",
		"营业外收入": "double",
		"营业外支出": "double",
		"非流动资产处置净损失": "double",
		"利润总额": "double",
		"所得税费用": "double",
		"净利润(含少数股东损益)": "double",
		"净利润(不含少数股东损益)": "double",
		"少数股东损益": "double",
		"其他综合收益": "double",
		"综合收益总额": "double",
		"归属于母公司或股东的综合收益总额": "double",
		"归属于少数股东的综合收益总额": "double",
		"息税前利润": "double",
		"息税折旧摊销前利润": "double",
		"保险业务支出": "double",
		"年初未分配利润": "double",
		"可分配利润": "double"
	},
	"现金流量表": {
		"DateTime": "datetime",
		"ID": "varchar",
		"公告日期": "datetime",
		"报告期": "datetime",
		"报表类型": "str",
		"公司类型": "str",
		"净利润": "double",
		"财务费用": "double",
		"销售商品、提供劳务收到的现金": "double",
		"收到的税费返还": "double",
		"客户存款和同业存放款项净增加额": "double",
		"向中央银行借款净增加额": "double",
		"向其他金融机构拆入资金净增加额": "double",
		"收到原保险合同保费取得的现金": "double",
		"保户储金净增加额": "double",
		"收到再保业务现金净额": "double",
		"处置交易性金融资产净增加额": "double",
		"收取利息和手续费净增加额": "double",
		"处置可供出售金融资产净增加额": "double",
		"拆入资金净增加额": "double",
		"回购业务资金净增加额": "double",
		"收到其他与经营活动有关的现金": "double",
		"经营活动现金流入小计": "double",
		"购买商品、接受劳务支付的现金": "double",
		"支付给职工以及为职工支付的现金": "double",
		"支付的各项税费": "double",
		"客户贷款及垫款净增加额": "double",
		"存放央行和同业款项净增加额": "double",
		"支付原保险合同赔付款项的现金": "double",
		"支付手续费的现金": "double",
		"支付保单红利的现金": "double",
		"支付其他与经营活动有关的现金": "double",
		"经营活动现金流出小计": "double",
		"经营活动产生的现金流量净额": "double",
		"收到其他与投资活动有关的现金": "double",
		"收回投资收到的现金": "double",
		"取得投资收益收到的现金": "double",
		"处置固定资产、无形资产和其他长期资产收回的现金净额": "double",
		"处置子公司及其他营业单位收到的现金净额": "double",
		"投资活动现金流入小计": "double",
		"购建固定资产、无形资产和其他长期资产支付的现金": "double",
		"投资支付的现金": "double",
		"取得子公司及其他营业单位支付的现金净额": "double",
		"支付其他与投资活动有关的现金": "double",
		"质押贷款净增加额": "double",
		"投资活动现金流出小计": "double",
		"投资活动产生的现金流量净额": "double",
		"取得借款收到的现金": "double",
		"发行债券收到的现金": "double",
		"收到其他与筹资活动有关的现金": "double",
		"筹资活动现金流入小计": "double",
		"企业自由现金流量": "double",
		"偿还债务支付的现金": "double",
		"分配股利、利润或偿付利息支付的现金": "double",
		"子公司支付给少数股东的股利、利润": "double",
		"支付其他与筹资活动有关的现金": "double",
		"筹资活动现金流出小计": "double",
		"筹资活动产生的现金流量净额": "double",
		"汇率变动对现金的影响": "double",
		"现金及现金等价物净增加额": "double",
		"期初现金及现金等价物余额": "double",
		"期末现金及现金等价物余额": "double",
		"吸收投资收到的现金": "double",
		"子公司吸收少数股东投资收到的现金": "double",
		"未确认投资损失": "double",
		"资产减值准备": "double",
		"固定资产折旧、油气资产折耗、生产性生物资产折旧": "double",
		"无形资产摊销": "double",
		"长期待摊费用摊销": "double",
		"待摊费用减少": "double",
		"预提费用增加": "double",
		"处置固定、无形资产和其他长期资产的损失": "double",
		"固定资产报废损失": "double",
		"公允价值变动损失": "double",
		"投资损失": "double",
		"递延所得税资产减少": "double",
		"递延所得税负债增加": "double",
		"存货的减少": "double",
		"经营性应收项目的减少": "double",
		"经营性应付项目的增加": "double",
		"其他": "double",
		"经营活动产生的现金流量净额(间接法)": "double",
		"债务转为资本": "double",
		"一年内到期的可转换公司债券": "double",
		"融资租入固定资产": "double",
		"现金的期末余额": "double",
		"现金的期初余额": "double",
		"现金等价物的期末余额": "double",
		"现金等价物的期初余额": "double",
		"现金及现金等价物净增加额(间接法)": "double"
	},
	"期货合约": {
		"ID": "varchar",
		"合约代码": "varchar",
		"证券名称": "varchar",
		"产品代码": "varchar",
		"合约乘数": "int",
		"最小报价单位": "float",
		"上市日期": "datetime",
		"最后交易日": "datetime",
		"交割月份": "varchar",
		"最后交割日": "datetime"
	},
	"期货日行情": {
		"DateTime": "datetime",
		"ID": "varchar",
		"开盘价": "float",
		"最高价": "float",
		"最低价": "float",
		"收盘价": "float",
		"结算价": "float",
		"成交量": "float",
		"成交额": "double",
		"持仓量": "double"
	},
	"期权合约": {
		"ID": "varchar",
		"证券名称": "str",
		"证券类型": "varchar",
		"期权标的": "varchar",
		"认购认沽": "varchar",
		"行权方式": "varchar",
		"行权价格": "float",
		"合约乘数": "float",
		"上市日期": "datetime",
		"到期日期": "datetime",
		"最后行权日期": "datetime",
		"最后交易日期": "datetime",
		"最后交割日期": "datetime",
		"最小价格波幅": "float"
	},
	"期权日行情": {
		"DateTime": "datetime",
		"ID": "varchar",
		"成交额": "double",
		"开盘价": "float",
		"最高价": "float",
		"最低价": "float",
		"收盘价": "float",
		"成交量": "float",
		"持仓量": "float",
		"Delta": "float",
		"Gamma": "float",
		"Vega": "float",
		"Theta": "float",
		"Rho": "float"
	},
	"场内基金日行情": {
		"DateTime": "datetime",
		"ID": "varchar",
		"开盘价": "float",
		"最高价": "float",
		"最低价": "float",
		"收盘价": "float",
		"成交量": "float",
		"成交额": "double",
		"基金份额": "double",
		"单位净值": "float"
	},
	"ETF上市日期": {
		"DateTime": "datetime",
		"ID": "varchar",
		"证券名称": "varchar"
	},
	"股票停牌": {
		"DateTime": "datetime",
		"ID": "varchar",
		"证券名称": "varchar",
		"停牌类型": "varchar",
		"停牌原因": "varchar"
	},
	"一字涨跌停": {
		"DateTime": "datetime",
		"ID": "varchar",
		"涨跌停": "int"
	},
	"可转债列表": {
		"ID": "varchar",
		"转债名称": "str",
		"证券名称": "varchar",
		"转股申报代码": "varchar",
		"正股代码": "varchar",
		"发行期限（年）": "float",
		"面值": "float",
		"发行总额": "float",
		"起息日期": "datetime",
		"到期日期": "datetime",
		"年付息次数": "int",
		"上市日期": "datetime",
		"摘牌日": "datetime",
		"转股起始日": "datetime",
		"转股截止日": "datetime",
		"初始转股价": "float",
<<<<<<< HEAD
		"到期赎回价格(含税)": "float"
=======
		"到期赎回价格(含税)": "float" 
	},
	"基金列表": {
		"ID": "varchar",
		"证券名称": "str",
		"管理人": "varchar",
		"证券类型": "varchar",
		"成立日期": "datetime",
		"到期日期": "datetime",
		"上市时间": "datetime",
		"发行日期": "datetime",
		"退市日期": "datetime",
		"管理费": "float",
		"托管费": "float",
		"投资风格": "varchar"
	},
	"场外基金净值": {
		"DateTime": "datetime",
		"ID": "varchar",
		"单位净值": "float"
	},
	"场外基金规模": {
		"DateTime": "datetime",
		"ID": "varchar",
		"资产净值": "double",
		"合计资产净值": "double"
	},
	"公募基金分红": {
		"DateTime": "datetime",
		"ID": "varchar",
		"每股派息": "float"
>>>>>>> 7956e8d9
	}
}<|MERGE_RESOLUTION|>--- conflicted
+++ resolved
@@ -575,10 +575,7 @@
 		"转股起始日": "datetime",
 		"转股截止日": "datetime",
 		"初始转股价": "float",
-<<<<<<< HEAD
 		"到期赎回价格(含税)": "float"
-=======
-		"到期赎回价格(含税)": "float" 
 	},
 	"基金列表": {
 		"ID": "varchar",
@@ -609,6 +606,5 @@
 		"DateTime": "datetime",
 		"ID": "varchar",
 		"每股派息": "float"
->>>>>>> 7956e8d9
 	}
 }